--- conflicted
+++ resolved
@@ -50,11 +50,7 @@
 		config, instances := config, instances
 		t.Run(fmt.Sprint(instances), func(t *testing.T) {
 			// test that there are no new metrics
-<<<<<<< HEAD
-			s := newScraper(session, instances, logger)
-=======
-			s := newScraper(config, instances)
->>>>>>> d08c481d
+			s := newScraper(config, instances, logger)
 			s.testDisallowUnknownFields = true
 			metrics, messages := s.scrape(context.Background())
 			require.Len(t, metrics, len(instances))
@@ -169,11 +165,7 @@
 	for config, instances := range sess.AllConfigs() {
 		config, instances := config, instances
 		t.Run(fmt.Sprint(instances), func(t *testing.T) {
-<<<<<<< HEAD
-			s := newScraper(session, instances, logger)
-=======
-			s := newScraper(config, instances)
->>>>>>> d08c481d
+			s := newScraper(config, instances, logger)
 			s.testDisallowUnknownFields = true
 			metrics, _ := s.scrape(context.Background())
 
