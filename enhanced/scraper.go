package enhanced

import (
	"context"
	"fmt"
	"time"

<<<<<<< HEAD
	"github.com/aws/aws-sdk-go/aws"
	"github.com/aws/aws-sdk-go/aws/session"
	"github.com/aws/aws-sdk-go/service/cloudwatchlogs"
	"github.com/go-kit/log"
	"github.com/go-kit/log/level"
=======
	"github.com/aws/aws-sdk-go-v2/aws"
	"github.com/aws/aws-sdk-go-v2/service/cloudwatchlogs"
>>>>>>> d08c481d
	"github.com/prometheus/client_golang/prometheus"

	"github.com/percona/rds_exporter/sessions"
)

// scraper retrieves metrics from several RDS instances sharing a single session.
type scraper struct {
	instances      []sessions.Instance
	logStreamNames []string
	svc            *cloudwatchlogs.Client
	nextStartTime  time.Time
	logger         log.Logger

	testDisallowUnknownFields bool // for tests only
}

<<<<<<< HEAD
func newScraper(session *session.Session, instances []sessions.Instance, logger log.Logger) *scraper {
=======
func newScraper(config *aws.Config, instances []sessions.Instance) *scraper {
>>>>>>> d08c481d
	logStreamNames := make([]string, 0, len(instances))
	for _, instance := range instances {
		logStreamNames = append(logStreamNames, instance.ResourceID)
	}

	return &scraper{
		instances:      instances,
		logStreamNames: logStreamNames,
		svc:            cloudwatchlogs.NewFromConfig(*config),
		nextStartTime:  time.Now().Add(-3 * time.Minute).Round(0), // strip monotonic clock reading
		logger:         log.With(logger, "component", "enhanced"),
	}
}

// start scrapes metrics in loop and sends them to the channel until context is canceled.
func (s *scraper) start(ctx context.Context, interval time.Duration, ch chan<- map[string][]prometheus.Metric) {
	ticker := time.NewTicker(interval)
	defer ticker.Stop()

	for {
		select {
		case <-ticker.C:
			// nothing
		case <-ctx.Done():
			return
		}

		scrapeCtx, cancel := context.WithTimeout(ctx, interval)
		m, _ := s.scrape(scrapeCtx)
		cancel()
		ch <- m
	}
}

// scrape performs a single scrape.
func (s *scraper) scrape(ctx context.Context) (map[string][]prometheus.Metric, map[string]string) {

	allMetrics := make(map[string]map[time.Time][]prometheus.Metric) // ResourceID -> event timestamp -> metrics
	allMessages := make(map[string]map[time.Time]string)             // ResourceID -> event timestamp -> message

	// LogStreamNames parameter supports up to 100 items.
	// https://docs.aws.amazon.com/AmazonCloudWatchLogs/latest/APIReference/API_FilterLogEvents.html
	streamCount := len(s.logStreamNames)
	for i := 0; i < streamCount; i += 100 {
		sliceStart := i
		sliceEnd := i + 100
		if sliceEnd > streamCount {
			sliceEnd = streamCount
		}

		input := &cloudwatchlogs.FilterLogEventsInput{
			LogGroupName:   aws.String("RDSOSMetrics"),
			LogStreamNames: s.logStreamNames[sliceStart:sliceEnd],
			StartTime:      aws.Int64(s.nextStartTime.UnixMilli()),
		}

		level.Debug(log.With(s.logger, "next_start", s.nextStartTime.UTC(), "since_last", time.Since(s.nextStartTime))).Log("msg", "Requesting metrics")

<<<<<<< HEAD
		// collect all returned events and metrics/messages
		collectAllMetrics := func(output *cloudwatchlogs.FilterLogEventsOutput, lastPage bool) bool {
			for _, event := range output.Events {
				l := log.With(s.logger,
					"EventId", *event.EventId,
					"LogStreamName", *event.LogStreamName,
					"Timestamp", aws.MillisecondsTimeValue(event.Timestamp).UTC(),
					"IngestionTime", aws.MillisecondsTimeValue(event.IngestionTime).UTC())

				var instance *sessions.Instance
				for _, i := range s.instances {
					if i.ResourceID == *event.LogStreamName {
						instance = &i
						break
					}
				}
				if instance == nil {
					level.Error(l).Log("msg", "Failed to find instance.")
					continue
				}

				if instance.DisableEnhancedMetrics {
					level.Debug(l).Log("msg", fmt.Sprintf("Enhanced Metrics are disabled for instance %v.", instance))
					continue
				}
				l = log.With(l, "region", instance.Region, "instance", instance.Instance)

				// l.Debugf("Message:\n%s", *event.Message)
				osMetrics, err := parseOSMetrics([]byte(*event.Message), s.testDisallowUnknownFields)
				if err != nil {
					// only for tests
					if s.testDisallowUnknownFields {
						panic(fmt.Sprintf("New metrics should be added: %s", err))
					}

					level.Error(l).Log("msg", "Failed to parse metrics.", "error", err)
					continue
				}
				// l.Debugf("OS Metrics:\n%#v", osMetrics)

				timestamp := aws.MillisecondsTimeValue(event.Timestamp).UTC()
				level.Debug(l).Log("msg", fmt.Sprintf("Timestamp from message: %s; from event: %s.", osMetrics.Timestamp.UTC(), timestamp))
=======
		output, err := s.svc.FilterLogEvents(ctx, input)
		if err != nil {
			s.logger.Errorf("Failed to filter log events: %s.", err)
		}

		for _, event := range output.Events {
			l := s.logger.With("EventId", *event.EventId).With("LogStreamName", *event.LogStreamName)

			l = l.With("Timestamp", time.Unix(*event.Timestamp, 0).UTC())
			l = l.With("IngestionTime", time.Unix(*event.IngestionTime, 0).UTC())
>>>>>>> d08c481d

			var instance *sessions.Instance
			for _, i := range s.instances {
				if i.ResourceID == *event.LogStreamName {
					instance = &i
					break
				}
			}
			if instance == nil {
				l.Errorf("Failed to find instance.")
				continue
			}

			if instance.DisableEnhancedMetrics {
				l.Debugf("Enhanced Metrics are disabled for instance %v.", instance)
				continue
			}
			l = l.With("region", instance.Region).With("instance", instance.Instance)

			// l.Debugf("Message:\n%s", *event.Message)
			osMetrics, err := parseOSMetrics([]byte(*event.Message), s.testDisallowUnknownFields)
			if err != nil {
				// only for tests
				if s.testDisallowUnknownFields {
					panic(fmt.Sprintf("New metrics should be added: %s", err))
				}

				l.Errorf("Failed to parse metrics: %s.", err)
				continue
			}
			// l.Debugf("OS Metrics:\n%#v", osMetrics)

<<<<<<< HEAD
			return true // continue pagination
		}
		if err := s.svc.FilterLogEventsPagesWithContext(ctx, input, collectAllMetrics); err != nil {
			level.Error(s.logger).Log("msg", "Failed to filter log events.", "error", err)
=======
			timestamp := time.Unix(*event.Timestamp, 0).UTC()
			l.Debugf("Timestamp from message: %s; from event: %s.", osMetrics.Timestamp.UTC(), timestamp)

			if allMetrics[instance.ResourceID] == nil {
				allMetrics[instance.ResourceID] = make(map[time.Time][]prometheus.Metric)
			}
			allMetrics[instance.ResourceID][timestamp] = osMetrics.makePrometheusMetrics(instance.Region, instance.Labels)

			if allMessages[instance.ResourceID] == nil {
				allMessages[instance.ResourceID] = make(map[time.Time]string)
			}
			allMessages[instance.ResourceID][timestamp] = *event.Message
>>>>>>> d08c481d
		}
	}
	// get better times
	allTimes := make(map[string][]time.Time)
	for resourceID, events := range allMetrics {
		allTimes[resourceID] = make([]time.Time, 0, len(events))
		for timestamp := range events {
			allTimes[resourceID] = append(allTimes[resourceID], timestamp)
		}
	}
	var times map[string]time.Time
	times, s.nextStartTime = betterTimes(allTimes)

	// return only latest metrics/messages
	resMetrics := make(map[string][]prometheus.Metric) // ResourceID -> metrics
	resMessages := make(map[string]string)             // ResourceID -> message
	for resourceID, timestamp := range times {
		resMetrics[resourceID] = allMetrics[resourceID][timestamp]
		resMessages[resourceID] = allMessages[resourceID][timestamp]
	}
	return resMetrics, resMessages
}

// betterTimes returns timestamps of the latest metrics, and also StarTime that should be used in the next request
func betterTimes(allTimes map[string][]time.Time) (times map[string]time.Time, nextStartTime time.Time) {
	// keep only the most recent metrics for each instance
	nextStartTime = time.Now()
	times = make(map[string]time.Time) // ResourceID -> timestamp
	for resourceID, events := range allTimes {
		var newest time.Time
		for _, timestamp := range events {
			if newest.Before(timestamp) {
				newest = timestamp
				times[resourceID] = timestamp
			}
		}

		if nextStartTime.After(newest) {
			nextStartTime = newest
		}
	}

	return
}<|MERGE_RESOLUTION|>--- conflicted
+++ resolved
@@ -5,16 +5,10 @@
 	"fmt"
 	"time"
 
-<<<<<<< HEAD
-	"github.com/aws/aws-sdk-go/aws"
-	"github.com/aws/aws-sdk-go/aws/session"
-	"github.com/aws/aws-sdk-go/service/cloudwatchlogs"
+	"github.com/aws/aws-sdk-go-v2/aws"
+	"github.com/aws/aws-sdk-go-v2/service/cloudwatchlogs"
 	"github.com/go-kit/log"
 	"github.com/go-kit/log/level"
-=======
-	"github.com/aws/aws-sdk-go-v2/aws"
-	"github.com/aws/aws-sdk-go-v2/service/cloudwatchlogs"
->>>>>>> d08c481d
 	"github.com/prometheus/client_golang/prometheus"
 
 	"github.com/percona/rds_exporter/sessions"
@@ -31,11 +25,7 @@
 	testDisallowUnknownFields bool // for tests only
 }
 
-<<<<<<< HEAD
-func newScraper(session *session.Session, instances []sessions.Instance, logger log.Logger) *scraper {
-=======
-func newScraper(config *aws.Config, instances []sessions.Instance) *scraper {
->>>>>>> d08c481d
+func newScraper(config *aws.Config, instances []sessions.Instance, logger log.Logger) *scraper {
 	logStreamNames := make([]string, 0, len(instances))
 	for _, instance := range instances {
 		logStreamNames = append(logStreamNames, instance.ResourceID)
@@ -72,7 +62,6 @@
 
 // scrape performs a single scrape.
 func (s *scraper) scrape(ctx context.Context) (map[string][]prometheus.Metric, map[string]string) {
-
 	allMetrics := make(map[string]map[time.Time][]prometheus.Metric) // ResourceID -> event timestamp -> metrics
 	allMessages := make(map[string]map[time.Time]string)             // ResourceID -> event timestamp -> message
 
@@ -93,62 +82,17 @@
 		}
 
 		level.Debug(log.With(s.logger, "next_start", s.nextStartTime.UTC(), "since_last", time.Since(s.nextStartTime))).Log("msg", "Requesting metrics")
-
-<<<<<<< HEAD
-		// collect all returned events and metrics/messages
-		collectAllMetrics := func(output *cloudwatchlogs.FilterLogEventsOutput, lastPage bool) bool {
-			for _, event := range output.Events {
-				l := log.With(s.logger,
-					"EventId", *event.EventId,
-					"LogStreamName", *event.LogStreamName,
-					"Timestamp", aws.MillisecondsTimeValue(event.Timestamp).UTC(),
-					"IngestionTime", aws.MillisecondsTimeValue(event.IngestionTime).UTC())
-
-				var instance *sessions.Instance
-				for _, i := range s.instances {
-					if i.ResourceID == *event.LogStreamName {
-						instance = &i
-						break
-					}
-				}
-				if instance == nil {
-					level.Error(l).Log("msg", "Failed to find instance.")
-					continue
-				}
-
-				if instance.DisableEnhancedMetrics {
-					level.Debug(l).Log("msg", fmt.Sprintf("Enhanced Metrics are disabled for instance %v.", instance))
-					continue
-				}
-				l = log.With(l, "region", instance.Region, "instance", instance.Instance)
-
-				// l.Debugf("Message:\n%s", *event.Message)
-				osMetrics, err := parseOSMetrics([]byte(*event.Message), s.testDisallowUnknownFields)
-				if err != nil {
-					// only for tests
-					if s.testDisallowUnknownFields {
-						panic(fmt.Sprintf("New metrics should be added: %s", err))
-					}
-
-					level.Error(l).Log("msg", "Failed to parse metrics.", "error", err)
-					continue
-				}
-				// l.Debugf("OS Metrics:\n%#v", osMetrics)
-
-				timestamp := aws.MillisecondsTimeValue(event.Timestamp).UTC()
-				level.Debug(l).Log("msg", fmt.Sprintf("Timestamp from message: %s; from event: %s.", osMetrics.Timestamp.UTC(), timestamp))
-=======
 		output, err := s.svc.FilterLogEvents(ctx, input)
 		if err != nil {
-			s.logger.Errorf("Failed to filter log events: %s.", err)
+			level.Error(s.logger).Log("msg", "Failed to filter log events.", "error", err)
 		}
 
 		for _, event := range output.Events {
-			l := s.logger.With("EventId", *event.EventId).With("LogStreamName", *event.LogStreamName)
-
-			l = l.With("Timestamp", time.Unix(*event.Timestamp, 0).UTC())
-			l = l.With("IngestionTime", time.Unix(*event.IngestionTime, 0).UTC())
->>>>>>> d08c481d
+			l := log.With(s.logger,
+				"EventId", *event.EventId,
+				"LogStreamName", *event.LogStreamName,
+				"Timestamp", time.Unix(*event.Timestamp, 0).UTC(),
+				"IngestionTime", time.Unix(*event.IngestionTime, 0).UTC())
 
 			var instance *sessions.Instance
 			for _, i := range s.instances {
@@ -158,15 +102,15 @@
 				}
 			}
 			if instance == nil {
-				l.Errorf("Failed to find instance.")
+				level.Error(l).Log("msg", "Failed to find instance.")
 				continue
 			}
 
 			if instance.DisableEnhancedMetrics {
-				l.Debugf("Enhanced Metrics are disabled for instance %v.", instance)
+				level.Debug(l).Log("msg", fmt.Sprintf("Enhanced Metrics are disabled for instance %v.", instance))
 				continue
 			}
-			l = l.With("region", instance.Region).With("instance", instance.Instance)
+			l = log.With(l, "region", instance.Region, "instance", instance.Instance)
 
 			// l.Debugf("Message:\n%s", *event.Message)
 			osMetrics, err := parseOSMetrics([]byte(*event.Message), s.testDisallowUnknownFields)
@@ -176,19 +120,13 @@
 					panic(fmt.Sprintf("New metrics should be added: %s", err))
 				}
 
-				l.Errorf("Failed to parse metrics: %s.", err)
+				level.Error(l).Log("msg", "Failed to parse metrics.", "error", err)
 				continue
 			}
 			// l.Debugf("OS Metrics:\n%#v", osMetrics)
 
-<<<<<<< HEAD
-			return true // continue pagination
-		}
-		if err := s.svc.FilterLogEventsPagesWithContext(ctx, input, collectAllMetrics); err != nil {
-			level.Error(s.logger).Log("msg", "Failed to filter log events.", "error", err)
-=======
 			timestamp := time.Unix(*event.Timestamp, 0).UTC()
-			l.Debugf("Timestamp from message: %s; from event: %s.", osMetrics.Timestamp.UTC(), timestamp)
+			level.Debug(l).Log("msg", fmt.Sprintf("Timestamp from message: %s; from event: %s.", osMetrics.Timestamp.UTC(), timestamp))
 
 			if allMetrics[instance.ResourceID] == nil {
 				allMetrics[instance.ResourceID] = make(map[time.Time][]prometheus.Metric)
@@ -199,7 +137,6 @@
 				allMessages[instance.ResourceID] = make(map[time.Time]string)
 			}
 			allMessages[instance.ResourceID][timestamp] = *event.Message
->>>>>>> d08c481d
 		}
 	}
 	// get better times
