package enhanced

import (
	"context"
	"fmt"
	"sync"
	"time"

	"github.com/go-kit/log"
	"github.com/go-kit/log/level"
	"github.com/prometheus/client_golang/prometheus"

	"github.com/percona/rds_exporter/sessions"
)

// Collector collects enhanced RDS metrics by utilizing several scrapers.
type Collector struct {
	sessions *sessions.Configs
	logger   log.Logger

	rw      sync.RWMutex
	metrics map[string][]prometheus.Metric
}

// Maximal and minimal metrics update interval.
const (
	maxInterval = 60 * time.Second
	minInterval = 2 * time.Second
)

// NewCollector creates new collector and starts scrapers.
<<<<<<< HEAD
func NewCollector(sessions *sessions.Sessions, logger log.Logger) *Collector {
=======
func NewCollector(sessions *sessions.Configs) *Collector {
>>>>>>> d08c481d
	c := &Collector{
		sessions: sessions,
		logger:   log.With(logger, "component", "enhanced"),
		metrics:  make(map[string][]prometheus.Metric),
	}

<<<<<<< HEAD
	for session, instances := range sessions.AllSessions() {
		enabledInstances := getEnabledInstances(instances)
		if len(enabledInstances) == 0 {
			level.Info(logger).Log("msg", fmt.Sprintf("No enhanced instance configured for session: %s", *session.Config.Region))
			continue
		}
		s := newScraper(session, enabledInstances, logger)
=======
	for session, instances := range sessions.AllConfigs() {
		s := newScraper(session, instances)
>>>>>>> d08c481d

		interval := maxInterval
		for _, instance := range enabledInstances {
			if instance.EnhancedMonitoringInterval > 0 && instance.EnhancedMonitoringInterval < interval {
				interval = instance.EnhancedMonitoringInterval
			}
		}
		if interval < minInterval {
			interval = minInterval
		}
		level.Info(s.logger).Log("msg", fmt.Sprintf("Updating enhanced metrics every %s.", interval))

		// perform first scrapes synchronously so returned collector has all metric descriptions
		m, _ := s.scrape(context.TODO())
		c.setMetrics(m)

		ch := make(chan map[string][]prometheus.Metric)
		go func() {
			for m := range ch {
				c.setMetrics(m)
			}
		}()
		go s.start(context.TODO(), interval, ch)
	}

	return c
}

func getEnabledInstances(instances []sessions.Instance) []sessions.Instance {
	enabledInstances := make([]sessions.Instance, 0, len(instances))
	for _, instance := range instances {
		if instance.DisableEnhancedMetrics {
			continue
		}
		enabledInstances = append(enabledInstances, instance)
	}

	return enabledInstances
}

// setMetrics saves latest scraped metrics.
func (c *Collector) setMetrics(m map[string][]prometheus.Metric) {
	c.rw.Lock()
	for id, metrics := range m {
		c.metrics[id] = metrics
	}
	c.rw.Unlock()
}

// Describe implements prometheus.Collector.
func (c *Collector) Describe(ch chan<- *prometheus.Desc) {
	// unchecked collector
}

// Collect implements prometheus.Collector.
func (c *Collector) Collect(ch chan<- prometheus.Metric) {
	c.rw.RLock()
	defer c.rw.RUnlock()

	for _, metrics := range c.metrics {
		for _, m := range metrics {
			ch <- m
		}
	}
}

// check interfaces
var (
	_ prometheus.Collector = (*Collector)(nil)
)<|MERGE_RESOLUTION|>--- conflicted
+++ resolved
@@ -29,29 +29,20 @@
 )
 
 // NewCollector creates new collector and starts scrapers.
-<<<<<<< HEAD
-func NewCollector(sessions *sessions.Sessions, logger log.Logger) *Collector {
-=======
-func NewCollector(sessions *sessions.Configs) *Collector {
->>>>>>> d08c481d
+func NewCollector(sessions *sessions.Configs, logger log.Logger) *Collector {
 	c := &Collector{
 		sessions: sessions,
 		logger:   log.With(logger, "component", "enhanced"),
 		metrics:  make(map[string][]prometheus.Metric),
 	}
 
-<<<<<<< HEAD
-	for session, instances := range sessions.AllSessions() {
+	for session, instances := range sessions.AllConfigs() {
 		enabledInstances := getEnabledInstances(instances)
 		if len(enabledInstances) == 0 {
-			level.Info(logger).Log("msg", fmt.Sprintf("No enhanced instance configured for session: %s", *session.Config.Region))
+			level.Info(logger).Log("msg", fmt.Sprintf("No enhanced instance configured for session: %s", session.Region))
 			continue
 		}
 		s := newScraper(session, enabledInstances, logger)
-=======
-	for session, instances := range sessions.AllConfigs() {
-		s := newScraper(session, instances)
->>>>>>> d08c481d
 
 		interval := maxInterval
 		for _, instance := range enabledInstances {
