//https://aws.github.io/aws-sdk-go-v2/docs/migrating/

package sessions

import (
	"context"
	"fmt"
	"net/http"
	"os"
	"text/tabwriter"
	"time"

<<<<<<< HEAD
	"github.com/aws/aws-sdk-go/aws"
	"github.com/aws/aws-sdk-go/aws/credentials"
	"github.com/aws/aws-sdk-go/aws/credentials/stscreds"
	"github.com/aws/aws-sdk-go/aws/session"
	"github.com/aws/aws-sdk-go/service/rds"
	"github.com/go-kit/log"
	"github.com/go-kit/log/level"
=======
	"github.com/aws/aws-sdk-go-v2/aws"
	awsconfig "github.com/aws/aws-sdk-go-v2/config"
	"github.com/aws/aws-sdk-go-v2/credentials"
	"github.com/aws/aws-sdk-go-v2/credentials/stscreds"
	"github.com/aws/aws-sdk-go-v2/service/rds"
	"github.com/aws/aws-sdk-go-v2/service/sts"
	"github.com/prometheus/common/log"
>>>>>>> d08c481d

	"github.com/percona/rds_exporter/config"
)

// Instance represents a single RDS instance information in runtime.
type Instance struct {
	Region                     string
	Instance                   string
	DisableBasicMetrics        bool
	DisableEnhancedMetrics     bool
	ResourceID                 string
	Labels                     map[string]string
	EnhancedMonitoringInterval time.Duration
	AllocatedStorage           int64
	InstanceClass              string
}

func (i Instance) String() string {
	res := i.Region + "/" + i.Instance
	if i.ResourceID != "" {
		res += " (" + i.ResourceID + ")"
	}

	return res
}

// Configs is a pool of AWS configs.
type Configs struct {
	configs map[*aws.Config][]Instance
}

// New creates a new sessions pool for given configuration.
<<<<<<< HEAD
func New(instances []config.Instance, client *http.Client, logger log.Logger, trace bool) (*Sessions, error) {
	logger = log.With(logger, "component", "sessions")
	level.Info(logger).Log("msg", "Creating sessions...")
	res := &Sessions{
		sessions: make(map[*session.Session][]Instance),
=======
func New(instances []config.Instance, client *http.Client, trace bool) (*Configs, error) {
	logger := log.With("component", "sessions")
	logger.Info("Creating sessions...")
	res := &Configs{
		configs: make(map[*aws.Config][]Instance),
>>>>>>> d08c481d
	}

	configs := make(map[string]*aws.Config) // region/key => session
	for _, instance := range instances {
		// re-use session for the same region and key (explicit or empty for implicit) pair
		if s := configs[instance.Region+"/"+instance.AWSAccessKey]; s != nil {
			res.configs[s] = append(res.configs[s], Instance{
				Region:                 instance.Region,
				Instance:               instance.Instance,
				Labels:                 instance.Labels,
				DisableBasicMetrics:    instance.DisableBasicMetrics,
				DisableEnhancedMetrics: instance.DisableEnhancedMetrics,
			})

			continue
		}

<<<<<<< HEAD
		// use given credentials, or default credential chain
		var creds *credentials.Credentials

		creds, err := buildCredentials(instance)
=======
		awsCfg, err := buildConfig(instance, client, trace)

>>>>>>> d08c481d
		if err != nil {
			return nil, err
		}

<<<<<<< HEAD
		// make config with careful logging
		awsCfg := &aws.Config{
			Credentials: creds,
			Region:      aws.String(instance.Region),
			HTTPClient:  client,
		}
		if trace {
			// fail-safe
			if _, ok := os.LookupEnv("CI"); ok {
				panic("Do not enable AWS request tracing on CI - output will contain credentials.")
			}

			awsCfg.Logger = aws.LoggerFunc(func(args ...interface{}) {
				level.Debug(logger).Log("msg", args)
			})
			awsCfg.CredentialsChainVerboseErrors = aws.Bool(true)
			level := aws.LogDebugWithSigning | aws.LogDebugWithHTTPBody
			level |= aws.LogDebugWithRequestRetries | aws.LogDebugWithRequestErrors | aws.LogDebugWithEventStreamBody
			awsCfg.LogLevel = aws.LogLevel(level)
		}

		// store session
		s, err := session.NewSession(awsCfg)
		if err != nil {
			return nil, err
		}
		sharedSessions[instance.Region+"/"+instance.AWSAccessKey] = s
		res.sessions[s] = append(res.sessions[s], Instance{
=======
		configs[instance.Region+"/"+instance.AWSAccessKey] = awsCfg
		res.configs[awsCfg] = append(res.configs[awsCfg], Instance{
>>>>>>> d08c481d
			Region:                 instance.Region,
			Instance:               instance.Instance,
			Labels:                 instance.Labels,
			DisableBasicMetrics:    instance.DisableBasicMetrics,
			DisableEnhancedMetrics: instance.DisableEnhancedMetrics,
		})
	}

	// add resource ID to all instances
	for config, instances := range res.configs {
		svc := rds.NewFromConfig(*config)
		var marker *string
		for {
			output, err := svc.DescribeDBInstances(context.TODO(), &rds.DescribeDBInstancesInput{
				Marker: marker,
			})
			if err != nil {
				level.Error(logger).Log("msg", "Failed to get resource IDs.", "error", err)
				break
			}

			for _, dbInstance := range output.DBInstances {
				for i, instance := range instances {
					if *dbInstance.DBInstanceIdentifier == instance.Instance {
						instances[i].ResourceID = *dbInstance.DbiResourceId
						instances[i].EnhancedMonitoringInterval = time.Duration(*dbInstance.MonitoringInterval) * time.Second
						instances[i].AllocatedStorage = *dbInstance.AllocatedStorage
						instances[i].InstanceClass = *dbInstance.DBInstanceClass
					}
				}
			}
			if marker = output.Marker; marker == nil {
				break
			}
		}
	}

	// remove instances without resource ID
	for session, instances := range res.configs {
		newInstances := make([]Instance, 0, len(instances))
		for _, instance := range instances {
			if instance.ResourceID == "" {
				level.Error(logger).Log("msg", fmt.Sprintf("Skipping %s - can't determine resourceID.", instance))
				continue
			}
			newInstances = append(newInstances, instance)
		}
		res.configs[session] = newInstances
	}

	// remove sessions without instances
	for _, s := range configs {
		if len(res.configs[s]) == 0 {
			delete(res.configs, s)
		}
	}

	w := tabwriter.NewWriter(os.Stderr, 0, 0, 2, ' ', 0)
	fmt.Fprintf(w, "Region\tInstance\tResource ID\tInterval\n")
	for _, instances := range res.configs {
		for _, instance := range instances {
			fmt.Fprintf(w, "%s\t%s\t%s\t%s\n", instance.Region, instance.Instance, instance.ResourceID, instance.EnhancedMonitoringInterval)
		}
	}
	_ = w.Flush()

<<<<<<< HEAD
	level.Info(logger).Log("msg", fmt.Sprintf("Using %d sessions.", len(res.sessions)))
=======
	logger.Infof("Using %d sessions.", len(res.configs))
>>>>>>> d08c481d
	return res, nil
}

// GetSession returns session and full instance information for given region and instance.
func (s *Configs) GetSession(region, instance string) (*aws.Config, *Instance) {
	for config, instances := range s.configs {
		for _, i := range instances {
			if i.Region == region && i.Instance == instance {
				return config, &i
			}
		}
	}
	return nil, nil
}

func buildConfig(instance config.Instance, httpClient *http.Client, trace bool) (*aws.Config, error) {
	ctx := context.TODO()

	options := []func(*awsconfig.LoadOptions) error{
		awsconfig.WithRegion(instance.Region), awsconfig.WithHTTPClient(httpClient),
	}

	if trace {
		// fail-safe
		if _, ok := os.LookupEnv("CI"); ok {
			panic("Do not enable AWS request tracing on CI - output will contain credentials.")
		}
		level := aws.LogSigning | aws.LogRequestWithBody
		level |= aws.LogRetries | aws.LogRequest | aws.LogRequestWithBody | aws.LogResponseWithBody
		options = append(options, awsconfig.WithClientLogMode(level))
	}

	if instance.AWSAccessKey != "" && instance.AWSSecretKey != "" {
		creds := aws.NewCredentialsCache(credentials.NewStaticCredentialsProvider(instance.AWSAccessKey, instance.AWSSecretKey, ""))
		options = append(options, awsconfig.WithCredentialsProvider(creds))
	}

	cfg, err := awsconfig.LoadDefaultConfig(ctx, options...)

	if err != nil {
		return nil, err
	}

	if instance.AWSRoleArn != "" {
		client := sts.NewFromConfig(cfg)
		creds := stscreds.NewAssumeRoleProvider(client, instance.AWSRoleArn)
		return &aws.Config{
			Credentials:   creds,
			Region:        instance.Region,
			HTTPClient:    httpClient,
			ClientLogMode: cfg.ClientLogMode,
		}, nil
	}

	return &cfg, nil
}

// AllConfigs returns all aws configs and instances.
func (s *Configs) AllConfigs() map[*aws.Config][]Instance {
	return s.configs
}<|MERGE_RESOLUTION|>--- conflicted
+++ resolved
@@ -1,5 +1,4 @@
-//https://aws.github.io/aws-sdk-go-v2/docs/migrating/
-
+// https://aws.github.io/aws-sdk-go-v2/docs/migrating/
 package sessions
 
 import (
@@ -10,23 +9,14 @@
 	"text/tabwriter"
 	"time"
 
-<<<<<<< HEAD
-	"github.com/aws/aws-sdk-go/aws"
-	"github.com/aws/aws-sdk-go/aws/credentials"
-	"github.com/aws/aws-sdk-go/aws/credentials/stscreds"
-	"github.com/aws/aws-sdk-go/aws/session"
-	"github.com/aws/aws-sdk-go/service/rds"
-	"github.com/go-kit/log"
-	"github.com/go-kit/log/level"
-=======
 	"github.com/aws/aws-sdk-go-v2/aws"
 	awsconfig "github.com/aws/aws-sdk-go-v2/config"
 	"github.com/aws/aws-sdk-go-v2/credentials"
 	"github.com/aws/aws-sdk-go-v2/credentials/stscreds"
 	"github.com/aws/aws-sdk-go-v2/service/rds"
 	"github.com/aws/aws-sdk-go-v2/service/sts"
-	"github.com/prometheus/common/log"
->>>>>>> d08c481d
+	"github.com/go-kit/log"
+	"github.com/go-kit/log/level"
 
 	"github.com/percona/rds_exporter/config"
 )
@@ -40,7 +30,7 @@
 	ResourceID                 string
 	Labels                     map[string]string
 	EnhancedMonitoringInterval time.Duration
-	AllocatedStorage           int64
+	AllocatedStorage           int32
 	InstanceClass              string
 }
 
@@ -59,19 +49,11 @@
 }
 
 // New creates a new sessions pool for given configuration.
-<<<<<<< HEAD
-func New(instances []config.Instance, client *http.Client, logger log.Logger, trace bool) (*Sessions, error) {
+func New(instances []config.Instance, client *http.Client, logger log.Logger, trace bool) (*Configs, error) {
 	logger = log.With(logger, "component", "sessions")
 	level.Info(logger).Log("msg", "Creating sessions...")
-	res := &Sessions{
-		sessions: make(map[*session.Session][]Instance),
-=======
-func New(instances []config.Instance, client *http.Client, trace bool) (*Configs, error) {
-	logger := log.With("component", "sessions")
-	logger.Info("Creating sessions...")
 	res := &Configs{
 		configs: make(map[*aws.Config][]Instance),
->>>>>>> d08c481d
 	}
 
 	configs := make(map[string]*aws.Config) // region/key => session
@@ -89,52 +71,13 @@
 			continue
 		}
 
-<<<<<<< HEAD
-		// use given credentials, or default credential chain
-		var creds *credentials.Credentials
-
-		creds, err := buildCredentials(instance)
-=======
 		awsCfg, err := buildConfig(instance, client, trace)
-
->>>>>>> d08c481d
 		if err != nil {
 			return nil, err
 		}
 
-<<<<<<< HEAD
-		// make config with careful logging
-		awsCfg := &aws.Config{
-			Credentials: creds,
-			Region:      aws.String(instance.Region),
-			HTTPClient:  client,
-		}
-		if trace {
-			// fail-safe
-			if _, ok := os.LookupEnv("CI"); ok {
-				panic("Do not enable AWS request tracing on CI - output will contain credentials.")
-			}
-
-			awsCfg.Logger = aws.LoggerFunc(func(args ...interface{}) {
-				level.Debug(logger).Log("msg", args)
-			})
-			awsCfg.CredentialsChainVerboseErrors = aws.Bool(true)
-			level := aws.LogDebugWithSigning | aws.LogDebugWithHTTPBody
-			level |= aws.LogDebugWithRequestRetries | aws.LogDebugWithRequestErrors | aws.LogDebugWithEventStreamBody
-			awsCfg.LogLevel = aws.LogLevel(level)
-		}
-
-		// store session
-		s, err := session.NewSession(awsCfg)
-		if err != nil {
-			return nil, err
-		}
-		sharedSessions[instance.Region+"/"+instance.AWSAccessKey] = s
-		res.sessions[s] = append(res.sessions[s], Instance{
-=======
 		configs[instance.Region+"/"+instance.AWSAccessKey] = awsCfg
 		res.configs[awsCfg] = append(res.configs[awsCfg], Instance{
->>>>>>> d08c481d
 			Region:                 instance.Region,
 			Instance:               instance.Instance,
 			Labels:                 instance.Labels,
@@ -201,11 +144,7 @@
 	}
 	_ = w.Flush()
 
-<<<<<<< HEAD
-	level.Info(logger).Log("msg", fmt.Sprintf("Using %d sessions.", len(res.sessions)))
-=======
-	logger.Infof("Using %d sessions.", len(res.configs))
->>>>>>> d08c481d
+	level.Info(logger).Log("msg", fmt.Sprintf("Using %d sessions.", len(res.configs)))
 	return res, nil
 }
 
@@ -244,7 +183,6 @@
 	}
 
 	cfg, err := awsconfig.LoadDefaultConfig(ctx, options...)
-
 	if err != nil {
 		return nil, err
 	}
