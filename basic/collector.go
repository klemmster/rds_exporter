package basic

import (
	"fmt"
	"slices"
	"sync"
	"time"

	"github.com/go-kit/log"
	"github.com/go-kit/log/level"
	"github.com/prometheus/client_golang/prometheus"

	"github.com/percona/rds_exporter/config"
	"github.com/percona/rds_exporter/sessions"
)

var scrapeTimeDesc = prometheus.NewDesc(
	"rds_exporter_scrape_duration_seconds",
	"Time this RDS scrape took, in seconds.",
	[]string{},
	nil,
)

type Metric struct {
	cwName         string
	prometheusName string
	prometheusHelp string
}

type Collector struct {
	config     *config.Config
	awsConfigs *sessions.Configs
	metrics    []Metric
	l          log.Logger
}

// New creates a new instance of a Collector.
<<<<<<< HEAD
func New(config *config.Config, sessions *sessions.Sessions, logger log.Logger) *Collector {
	metrics := make([]Metric, 0, len(config.PrometheusMetricsToScrape))

	for _, metric := range config.PrometheusMetricsToScrape {
		idx := slices.IndexFunc(Metrics, func(m Metric) bool {
			return m.prometheusName == metric
		})
		if idx >= 0 {
			metrics = append(metrics, Metrics[idx])
		}
	}

	return &Collector{
		config:   config,
		sessions: sessions,
		metrics:  metrics,
		l:        log.With(logger, "component", "basic"),
=======
func New(config *config.Config, awsConfigs *sessions.Configs) *Collector {
	return &Collector{
		config:     config,
		awsConfigs: awsConfigs,
		metrics:    Metrics,
		l:          log.With("component", "basic"),
>>>>>>> d08c481d
	}
}

func (e *Collector) Describe(ch chan<- *prometheus.Desc) {
	// unchecked collector
}

func (e *Collector) Collect(ch chan<- prometheus.Metric) {
	now := time.Now()
	e.collect(ch)

	// Collect scrape time
	ch <- prometheus.MustNewConstMetric(scrapeTimeDesc, prometheus.GaugeValue, time.Since(now).Seconds())
}

func (e *Collector) collect(ch chan<- prometheus.Metric) {
	var wg sync.WaitGroup
	defer wg.Wait()

	for _, instance := range e.config.Instances {
		if instance.DisableBasicMetrics {
			level.Debug(e.l).Log("msg", fmt.Sprintf("Instance %s has disabled basic metrics, skipping.", instance))

			continue
		}
		instance := instance
		wg.Add(1)
		go func() {
			defer wg.Done()

			s := NewScraper(&instance, e, ch)
			if s == nil {
				level.Error(e.l).Log("msg", fmt.Sprintf("No scraper for %s, skipping.", instance))

				return
			}
			s.Scrape()
		}()
	}
}

// check interfaces
var (
	_ prometheus.Collector = (*Collector)(nil)
)<|MERGE_RESOLUTION|>--- conflicted
+++ resolved
@@ -35,8 +35,7 @@
 }
 
 // New creates a new instance of a Collector.
-<<<<<<< HEAD
-func New(config *config.Config, sessions *sessions.Sessions, logger log.Logger) *Collector {
+func New(config *config.Config, awsConfigs *sessions.Configs, logger log.Logger) *Collector {
 	metrics := make([]Metric, 0, len(config.PrometheusMetricsToScrape))
 
 	for _, metric := range config.PrometheusMetricsToScrape {
@@ -49,18 +48,10 @@
 	}
 
 	return &Collector{
-		config:   config,
-		sessions: sessions,
-		metrics:  metrics,
-		l:        log.With(logger, "component", "basic"),
-=======
-func New(config *config.Config, awsConfigs *sessions.Configs) *Collector {
-	return &Collector{
+		metrics:    metrics,
 		config:     config,
 		awsConfigs: awsConfigs,
-		metrics:    Metrics,
-		l:          log.With("component", "basic"),
->>>>>>> d08c481d
+		l:          log.With(logger, "component", "basic"),
 	}
 }
 
